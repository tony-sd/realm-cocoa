--- conflicted
+++ resolved
@@ -89,11 +89,7 @@
                 return NO;
             break; /* FIXME: remove */
         case type_Binary:
-<<<<<<< HEAD
             if ([obj isKindOfClass:[TDBBinary class]] ||
-=======
-            if ([obj isKindOfClass:[TightdbBinary class]] ||
->>>>>>> a427b90d
                 [obj isKindOfClass:[NSData class]])
                 break;
             return NO;
@@ -227,18 +223,13 @@
             }
             break;
         case type_Binary:
-<<<<<<< HEAD
-            if ([obj isKindOfClass:[TDBBinary class]]) {
-                BinaryData bd([obj getData], [obj getSize]);
-=======
             if (obj == nil) {
                 BinaryData bd("", 0);
->>>>>>> a427b90d
                 table.insert_binary(col_ndx, row_ndx, bd);
             }
             else {
-                if ([obj isKindOfClass:[TightdbBinary class]]) {
-                    BinaryData bd([(TightdbBinary *)obj getData], [(TightdbBinary *)obj getSize]);
+                if ([obj isKindOfClass:[TDBBinary class]]) {
+                    BinaryData bd([(TDBBinary *)obj getData], [(TDBBinary *)obj getSize]);
                     table.insert_binary(col_ndx, row_ndx, bd);
                 }
                 else { /* NSData */
@@ -271,13 +262,8 @@
                 table.insert_mixed(col_ndx, row_ndx, DateTime(time_t([(NSDate *)obj timeIntervalSince1970])));
                 break;
             }
-<<<<<<< HEAD
             if ([obj isKindOfClass:[TDBBinary class]]) {
-                BinaryData bd([obj getData], [obj getSize]);
-=======
-            if ([obj isKindOfClass:[TightdbBinary class]]) {
-                BinaryData bd([(TightdbBinary *)obj getData], [(TightdbBinary *)obj getSize]);
->>>>>>> a427b90d
+                BinaryData bd([(TDBBinary *)obj getData], [(TDBBinary *)obj getSize]);
                 table.insert_mixed(col_ndx, row_ndx, bd);
                 break;
             }
@@ -461,8 +447,8 @@
                 table.set_binary(col_ndx, row_ndx, bd);
             }
             else {
-                if ([obj isKindOfClass:[TightdbBinary class]]) {
-                    BinaryData bd([(TightdbBinary *)obj getData], [(TightdbBinary *)obj getSize]);
+                if ([obj isKindOfClass:[TDBBinary class]]) {
+                    BinaryData bd([(TDBBinary *)obj getData], [(TDBBinary *)obj getSize]);
                     table.set_binary(col_ndx, row_ndx, bd);
                 }
                 else {
@@ -510,8 +496,8 @@
                 table.set_mixed(col_ndx, row_ndx, DateTime(time_t([(NSDate *)obj timeIntervalSince1970])));
                 break;
             }
-            if ([obj isKindOfClass:[TightdbBinary class]]) {
-                BinaryData bd([(TightdbBinary *)obj getData], [(TightdbBinary *)obj getSize]);
+            if ([obj isKindOfClass:[TDBBinary class]]) {
+                BinaryData bd([(TDBBinary *)obj getData], [(TDBBinary *)obj getSize]);
                 table.set_mixed(col_ndx, row_ndx, bd);
                 break;
             }
