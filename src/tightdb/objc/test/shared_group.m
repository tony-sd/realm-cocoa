--- conflicted
+++ resolved
@@ -165,13 +165,8 @@
 
     
     [sg writeWithBlock:^(TDBTransaction* group) {
-<<<<<<< HEAD
-        TDBTable *t = [group getTableWithName:@"t"];
+        TDBTable *t = [group tableWithName:@"t"];
         [t addColumnWithName:@"col" type:TDBBoolType];
-=======
-        TDBTable *t = [group tableWithName:@"t"];
-        [t addColumnWithName:@"col" andType:TDBBoolType];
->>>>>>> 78297031
         NSUInteger rowIndex = [t addRow:nil];
         TDBRow *row = [t rowAtIndex:rowIndex];
         [row setBool:YES inColumnWithIndex:0];
