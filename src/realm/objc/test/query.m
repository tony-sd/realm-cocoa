--- conflicted
+++ resolved
@@ -606,12 +606,7 @@
         XCTAssertEqualObjects(results[i],
                               view[i][column],
                               @"%@ predicate should return correct results", name);
-<<<<<<< HEAD
-        *stop = NO; // Parameter must be used
-    }];
-=======
     }
->>>>>>> 060630cd
 }
 
 @end