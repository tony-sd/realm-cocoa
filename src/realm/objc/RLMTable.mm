--- conflicted
+++ resolved
@@ -1111,417 +1111,10 @@
     return [RLMView viewWithTable:self nativeView:distinctView];
 }
 
-<<<<<<< HEAD
--(id)find:(id)condition
-{
-    tightdb::Query query = queryFromPredicate(self, condition);
-    
-=======
-namespace {
-
-// small helper to create the many exceptions thrown when parsing predicates
-inline NSException * predicate_exception(NSString * name, NSString * reason) {
-    return [NSException exceptionWithName:[NSString stringWithFormat:@"filterWithPredicate:orderedBy: - %@", name] reason:reason userInfo:nil];
-}
-
-// validate that we support the passed in expression type
-inline NSExpressionType validated_expression_type(NSExpression * expression) {
-    if (expression.expressionType != NSConstantValueExpressionType &&
-        expression.expressionType != NSKeyPathExpressionType) {
-        @throw predicate_exception(@"Invalid expression type", @"Only support NSConstantValueExpressionType and NSKeyPathExpressionType");
-    }
-    return expression.expressionType;
-}
-
-// return the column index for a validated column name
-inline NSUInteger validated_column_index(RLMTable * table, NSString * columnName) {
-    NSUInteger index = [table indexOfColumnWithName:columnName];
-    if (index == NSNotFound) {
-        @throw predicate_exception(@"Invalid column name",
-            [NSString stringWithFormat:@"Column name %@ not found in table", columnName]);
-    }
-    return index;
-}
-
-
-// apply an expression between two columns to a query
-/*
-void update_query_with_column_expression(RLMTable * table, tightdb::Query & query,
-    NSString * col1, NSString * col2, NSPredicateOperatorType operatorType) {
-    
-    // only support equality for now
-    if (operatorType != NSEqualToPredicateOperatorType) {
-        @throw predicate_exception(@"Invalid predicate comparison type", @"only support equality comparison type");
-    }
-    
-    // validate column names
-    NSUInteger index1 = validated_column_index(table, col1);
-    NSUInteger index2 = validated_column_index(table, col2);
-    
-    // make sure they are the same type
-    tightdb::DataType type1 = table->m_table->get_column_type(index1);
-    tightdb::DataType type2 = table->m_table->get_column_type(index2);
-
-    if (type1 == type2) {
-        @throw predicate_exception(@"Invalid predicate expression", @"Columns must be the same type");
-    }
-
-    // not suppoting for now - if we changed names for column comparisons so that we could
-    // use templated function for all numeric types this would be much easier
-    @throw predicate_exception(@"Unsupported predicate", @"Not suppoting column comparison for now");
-}
- */
-
-// add a clause for numeric constraints based on operator type
-template <typename T>
-void add_numeric_constraint_to_query(tightdb::Query & query,
-                                     tightdb::DataType datatype,
-                                     NSPredicateOperatorType operatorType,
-                                     NSUInteger index,
-                                     T value) {
-    switch (operatorType) {
-        case NSLessThanPredicateOperatorType:
-            query.less(index, value);
-            break;
-        case NSLessThanOrEqualToPredicateOperatorType:
-            query.less_equal(index, value);
-            break;
-        case NSGreaterThanPredicateOperatorType:
-            query.greater(index, value);
-            break;
-        case NSGreaterThanOrEqualToPredicateOperatorType:
-            query.greater_equal(index, value);
-            break;
-        case NSEqualToPredicateOperatorType:
-            query.equal(index, value);
-            break;
-        case NSNotEqualToPredicateOperatorType:
-            query.not_equal(index, value);
-            break;
-        default:
-            @throw predicate_exception(@"Invalid operator type", [NSString stringWithFormat:@"Operator type %lu not supported for type %u", (unsigned long)operatorType, datatype]);
-            break;
-    }
-}
-
-void add_bool_constraint_to_query(tightdb::Query & query,
-                                    NSPredicateOperatorType operatorType,
-                                    NSUInteger index,
-                                    bool value) {
-    switch (operatorType) {
-        case NSEqualToPredicateOperatorType:
-            query.equal(index, value);
-            break;
-        case NSNotEqualToPredicateOperatorType:
-            query.not_equal(index, value);
-            break;
-        default:
-            @throw predicate_exception(@"Invalid operator type", [NSString stringWithFormat:@"Operator type %lu not supported for bool type", (unsigned long)operatorType]);
-            break;
-    }
-}
-
-void add_string_constraint_to_query(tightdb::Query & query,
-                                    NSPredicateOperatorType operatorType,
-                                    NSComparisonPredicateOptions predicateOptions,
-                                    NSUInteger index,
-                                    NSString * value) {
-    bool caseSensitive = !(predicateOptions & NSCaseInsensitivePredicateOption);
-    bool diacriticInsensitive = (predicateOptions & NSDiacriticInsensitivePredicateOption);
-    
-    if (diacriticInsensitive) {
-        @throw predicate_exception(@"Invalid predicate option", @"NSDiacriticInsensitivePredicateOption not supported for string type");
-    }
-    
-    tightdb::StringData sd([(NSString *)value UTF8String]);
-    switch (operatorType) {
-        case NSBeginsWithPredicateOperatorType:
-            query.begins_with(index, sd, caseSensitive);
-            break;
-        case NSEndsWithPredicateOperatorType:
-            query.ends_with(index, sd, caseSensitive);
-            break;
-        case NSContainsPredicateOperatorType:
-            query.contains(index, sd, caseSensitive);
-            break;
-        case NSEqualToPredicateOperatorType:
-            query.equal(index, sd, caseSensitive);
-            break;
-        case NSNotEqualToPredicateOperatorType:
-            query.not_equal(index, sd, caseSensitive);
-            break;
-        default:
-            @throw predicate_exception(@"Invalid operator type", [NSString stringWithFormat:@"Operator type %lu not supported for string type", (unsigned long)operatorType]);
-            break;
-    }
-}
-
-void add_datetime_constraint_to_query(tightdb::Query & query,
-                                      NSPredicateOperatorType operatorType,
-                                      NSUInteger index,
-                                      double value) {
-    switch (operatorType) {
-        case NSLessThanPredicateOperatorType:
-            query.less_datetime(index, value);
-            break;
-        case NSLessThanOrEqualToPredicateOperatorType:
-            query.less_equal_datetime(index, value);
-            break;
-        case NSGreaterThanPredicateOperatorType:
-            query.greater_datetime(index, value);
-            break;
-        case NSGreaterThanOrEqualToPredicateOperatorType:
-            query.greater_equal_datetime(index, value);
-            break;
-        case NSEqualToPredicateOperatorType:
-            query.equal_datetime(index, value);
-            break;
-        case NSNotEqualToPredicateOperatorType:
-            query.not_equal_datetime(index, value);
-            break;
-        default:
-            @throw predicate_exception(@"Invalid operator type", [NSString stringWithFormat:@"Operator type %lu not supported for type NSDate", (unsigned long)operatorType]);
-            break;
-    }
-}
-
-void add_between_constraint_to_query(tightdb::Query & query,
-                                     tightdb::DataType dataType,
-                                     NSUInteger index,
-                                     NSArray *array) {
-    id from = array.firstObject;
-    id to = array.lastObject;
-    switch (dataType) {
-        case tightdb::type_DateTime:
-            query.between_datetime(index,
-                                   double([(NSDate *)from timeIntervalSince1970]),
-                                   double([(NSDate *)to timeIntervalSince1970]));
-            break;
-        case tightdb::type_Double:
-        {
-            double fromDouble = double([(NSNumber *)from doubleValue]);
-            double toDouble = double([(NSNumber *)to doubleValue]);
-            query.between(index, fromDouble, toDouble);
-            break;
-        }
-        case tightdb::type_Float:
-        {
-            float fromFloat = float([(NSNumber *)from floatValue]);
-            float toFloat = float([(NSNumber *)to floatValue]);
-            query.between(index, fromFloat, toFloat);
-            break;
-        }
-        case tightdb::type_Int:
-        {
-            int fromInt = int([(NSNumber *)from intValue]);
-            int toInt = int([(NSNumber *)to intValue]);
-            query.between(index, fromInt, toInt);
-            break;
-        }
-        default:
-            @throw predicate_exception(@"Unsupported predicate value type",
-                                       [NSString stringWithFormat:@"Object type %i not supported for BETWEEN operations", dataType]);
-    }
-}
-
-void add_binary_constraint_to_query(tightdb::Query & query,
-                                    NSPredicateOperatorType operatorType,
-                                    NSUInteger index,
-                                    NSData *value) {
-    tightdb::BinaryData binData = [value rlmBinaryData];
-    switch (operatorType) {
-        case NSBeginsWithPredicateOperatorType:
-            query.begins_with(index, binData);
-            break;
-        case NSEndsWithPredicateOperatorType:
-            query.ends_with(index, binData);
-            break;
-        case NSContainsPredicateOperatorType:
-            query.contains(index, binData);
-            break;
-        case NSEqualToPredicateOperatorType:
-            query.equal(index, binData);
-            break;
-        case NSNotEqualToPredicateOperatorType:
-            query.not_equal(index, binData);
-            break;
-        default:
-            @throw predicate_exception(@"Invalid operator type", [NSString stringWithFormat:@"Operator type %lu not supported for binary type", (unsigned long)operatorType]);
-            break;
-    }
-}
-
-void validate_value_for_query(id value, tightdb::DataType type, BOOL betweenOperation) {
-    if (betweenOperation) {
-        if ([value isKindOfClass:[NSArray class]]) {
-            NSArray *array = value;
-            if (array.count == 2) {
-                if (!verify_object_is_type(array.firstObject, type) ||
-                    !verify_object_is_type(array.lastObject, type)) {
-                    @throw predicate_exception(@"Invalid value",
-                                               [NSString stringWithFormat:@"NSArray objects must be of type %i for BETWEEN operations", type]);
-                }
-            } else {
-                @throw predicate_exception(@"Invalid value",
-                                           @"NSArray object must contain exactly two objects for BETWEEN operations");
-            }
-        } else {
-            @throw predicate_exception(@"Invalid value",
-                                       @"object must be of type NSArray for BETWEEN operations");
-        }
-    } else {
-        if (!verify_object_is_type(value, type)) {
-            @throw predicate_exception(@"Invalid value",
-                                       [NSString stringWithFormat:@"object must be of type %i", type]);
-        }
-    }
-}
-
-void update_query_with_value_expression(RLMTable * table, tightdb::Query & query,
-    NSString * columnName, id value, NSPredicateOperatorType operatorType,
-    NSComparisonPredicateOptions predicateOptions) {
-
-    // validate object type
-    NSUInteger index = validated_column_index(table, columnName);
-    tightdb::DataType type = table->m_table->get_column_type(index);
-    
-    BOOL betweenOperation = (operatorType == NSBetweenPredicateOperatorType);
-    validate_value_for_query(value, type, betweenOperation);
-    
-    if (betweenOperation) {
-        add_between_constraint_to_query(query, type, index, value);
-        return;
-    }
-    
-    // finally cast to native types and add query clause
-    switch (type) {
-        case tightdb::type_Bool:
-            add_bool_constraint_to_query(query, operatorType, index,
-                                         bool([(NSNumber *)value boolValue]));
-            break;
-        case tightdb::type_DateTime:
-            add_datetime_constraint_to_query(query, operatorType, index,
-                                             double([(NSDate *)value timeIntervalSince1970]));
-            break;
-        case tightdb::type_Double:
-            add_numeric_constraint_to_query(query, type, operatorType,
-                                            index, double([(NSNumber *)value doubleValue]));
-            break;
-        case tightdb::type_Float:
-            add_numeric_constraint_to_query(query, type, operatorType,
-                                            index, float([(NSNumber *)value floatValue]));
-            break;
-        case tightdb::type_Int:
-            add_numeric_constraint_to_query(query, type, operatorType,
-                                            index, int([(NSNumber *)value intValue]));
-            break;
-        case tightdb::type_String:
-            add_string_constraint_to_query(query, operatorType, predicateOptions, index, value);
-            break;
-        case tightdb::type_Binary:
-            add_binary_constraint_to_query(query, operatorType, index, value);
-            break;
-        default:
-            @throw predicate_exception(@"Unsupported predicate value type",
-                [NSString stringWithFormat:@"Object type %i not supported", type]);
-    }
-}
-
-void update_query_with_predicate(NSPredicate * predicate,
-    RLMTable * table, tightdb::Query & query) {
-    
-    // compound predicates
-    if ([predicate isMemberOfClass:[NSCompoundPredicate class]]) {
-        NSCompoundPredicate * comp = (NSCompoundPredicate *)predicate;
-        if ([comp compoundPredicateType] == NSAndPredicateType) {
-            // add all of the subprediates
-            query.group();
-            for (NSPredicate * subp in comp.subpredicates) {
-                update_query_with_predicate(subp, table, query);
-            }
-            query.end_group();
-        }
-        else if ([comp compoundPredicateType] == NSOrPredicateType) {
-            // add all of the subprediates with ors inbetween
-            query.group();
-            for (NSUInteger i = 0; i < comp.subpredicates.count; i++) {
-                NSPredicate * subp = comp.subpredicates[i];
-                if (i > 0) {
-                    query.Or();
-                }
-                update_query_with_predicate(subp, table, query);
-            }
-            query.end_group();
-        }
-        else {
-            @throw predicate_exception(@"Invalid compound predicate type",
-                                       @"Only support AND and OR predicate types");
-        }
-    }
-    else if ([predicate isMemberOfClass:[NSComparisonPredicate class]]) {
-        NSComparisonPredicate * compp = (NSComparisonPredicate *)predicate;
- 
-        // validate expressions
-        NSExpressionType exp1Type = validated_expression_type(compp.leftExpression);
-        NSExpressionType exp2Type = validated_expression_type(compp.rightExpression);
-
-        // figure out if we have column expression or value expression and update query accordingly
-        // we are limited here to KeyPath expressions and constantValue expressions from validation
-        if (exp1Type == NSKeyPathExpressionType) {
-            if (exp2Type == NSKeyPathExpressionType) {
-                @throw predicate_exception(@"Unsupported predicate", @"Not suppoting column comparison for now");
-//                update_query_with_column_expression(table, query, compp.leftExpression.keyPath,
-//                    compp.rightExpression.keyPath, compp.predicateOperatorType);
-            }
-            else {
-                update_query_with_value_expression(table, query, compp.leftExpression.keyPath, compp.rightExpression.constantValue, compp.predicateOperatorType, compp.options);
-            }
-        }
-        else {
-            if (exp2Type == NSKeyPathExpressionType) {
-                update_query_with_value_expression(table, query, compp.rightExpression.keyPath, compp.leftExpression.constantValue, compp.predicateOperatorType, compp.options);
-            }
-            else {
-                @throw predicate_exception(@"Invalid predicate expressions",
-                                           @"Tring to compare two constant values");
-            }
-        }
-    }
-    else {
-        // invalid predicate type
-        @throw predicate_exception(@"Invalid predicate",
-                                   @"Only support compound and comparison predicates");
-    }
-}
-
-tightdb::Query queryFromPredicate(RLMTable *table, id condition)
-{
-    tightdb::Query query = table->m_table->where();
-
-    // parse and apply predicate tree
-    if (condition) {
-        if ([condition isKindOfClass:[NSString class]]) {
-            NSPredicate *predicate = [NSPredicate predicateWithFormat:condition];
-            update_query_with_predicate(predicate, table, query);
-        }
-        else if ([condition isKindOfClass:[NSPredicate class]]) {
-            update_query_with_predicate(condition, table, query);
-        }
-        else {
-            @throw predicate_exception(@"Invalid argument", @"Condition should be predicate as string or NSPredicate object");
-        }
-    }
-
-    return query;
-}
-
-} //namespace
-
 -(id)firstWhere:(id)predicate
 {
     tightdb::Query query = queryFromPredicate(self, predicate);
 
->>>>>>> 75f9b034
     size_t row_ndx = query.find();
     
     if (row_ndx == tightdb::not_found)
@@ -1532,13 +1125,8 @@
 
 -(RLMView *)allWhere:(id)predicate
 {
-<<<<<<< HEAD
-    tightdb::Query query = queryFromPredicate(self, condition);
-    
-=======
     tightdb::Query query = queryFromPredicate(self, predicate);
 
->>>>>>> 75f9b034
     // create view
     tightdb::TableView view = query.find_all();
     
@@ -1548,13 +1136,8 @@
 
 -(RLMView *)allWhere:(id)predicate orderBy:(id)order
 {
-<<<<<<< HEAD
-    tightdb::Query query = queryFromPredicate(self, condition);
-    
-=======
     tightdb::Query query = queryFromPredicate(self, predicate);
 
->>>>>>> 75f9b034
     // create view
     tightdb::TableView view = query.find_all();
     
